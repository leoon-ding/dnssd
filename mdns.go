package dnssd

import (
	"context"
	"fmt"
	"net"

	"github.com/brutella/dnssd/log"
	"github.com/miekg/dns"
	"golang.org/x/net/ipv4"
	"golang.org/x/net/ipv6"
)

var (
	IPv4LinkLocalMulticast = net.ParseIP("224.0.0.251")
	IPv6LinkLocalMulticast = net.ParseIP("ff02::fb")

	AddrIPv4LinkLocalMulticast = &net.UDPAddr{
		IP:   IPv4LinkLocalMulticast,
		Port: 5353,
	}

	AddrIPv6LinkLocalMulticast = &net.UDPAddr{
		IP:   IPv6LinkLocalMulticast,
		Port: 5353,
	}

	TTLDefault  uint32 = 75 * 60 // Default ttl for mDNS resource records
	TTLHostname uint32 = 120     // TTL for mDNS resource records containing the host name
)

// Query is a mDNS query
type Query struct {
	msg   *dns.Msg       // The query message
	iface *net.Interface // The network interface to which the message is sent
}

// Response is a mDNS response
type Response struct {
	msg   *dns.Msg       // The response message
	addr  *net.UDPAddr   // Is nil for multicast response
	iface *net.Interface // The network interface to which the message is sent
}

// Request represents an incoming mDNS message
type Request struct {
	msg   *dns.Msg       // The message
	from  *net.UDPAddr   // The source addr of the message
	iface *net.Interface // The network interface from which the message was received
}

func (r Request) String() string {
	return fmt.Sprintf("%s@%s\n%v", r.from.IP, r.IfaceName(), r.msg)
}

// IfaceName returns the name of the network interface where the request was received.
// If the network interface is unknown, the string "?" is returned.
func (r Request) IfaceName() string {
	if r.iface != nil {
		return r.iface.Name
	}

	return "?"
}

// MDNSConn represents a mDNS connection. It encapsulates an IPv4 and IPv6 UDP connection.
type MDNSConn interface {
	// SendQuery sends a mDNS query.
	SendQuery(q *Query) error

	// SendResponse sends a mDNS response
	SendResponse(resp *Response) error

	// Read returns a channel which receives mDNS messages
	Read(ctx context.Context) <-chan *Request

	// Clears the connection buffer
	Drain(ctx context.Context)

	// Close closes the connection
	Close()
}

type mdnsConn struct {
	ipv4 *ipv4.PacketConn
	ipv6 *ipv6.PacketConn
	ch   chan *Request
}

func NewMDNSConn() (MDNSConn, error) {
	return newMDNSConn()
}

func (c *mdnsConn) SendQuery(q *Query) error {
	return c.sendQuery(q.msg, q.iface)
}

func (c *mdnsConn) SendResponse(resp *Response) error {
	if resp.addr != nil {
		return c.sendResponseTo(resp.msg, resp.iface, resp.addr)
	}

	return c.sendResponse(resp.msg, resp.iface)
}

func (c *mdnsConn) Read(ctx context.Context) <-chan *Request {
	return c.read(ctx)
}

func (c *mdnsConn) Drain(ctx context.Context) {
	log.Debug.Println("Draining connection")
	for {
		select {
		case req := <-c.Read(ctx):
			log.Debug.Println("Ignoring msg from", req.from.IP)
			break
		default:
			return
		}
	}
}

func (c *mdnsConn) Close() {
	c.close()
}

func newMDNSConn() (*mdnsConn, error) {
	var errs []error
	var connIPv4 *ipv4.PacketConn
	var connIPv6 *ipv6.PacketConn

	if conn, err := net.ListenUDP("udp4", AddrIPv4LinkLocalMulticast); err != nil {
		errs = append(errs, err)
	} else {
		connIPv4 = ipv4.NewPacketConn(conn)
<<<<<<< HEAD
		connIPv4.SetControlMessage(ipv4.FlagInterface, true)
		connIPv4.SetMulticastLoopback(true)
=======
		if err := connIPv4.SetControlMessage(ipv4.FlagInterface, true); err != nil {
			log.Debug.Printf("IPv4 interface socket opt: %v", err)
		}
		// Don't send us our own messages back
		connIPv4.SetMulticastLoopback(false)
>>>>>>> 64473b0d

		for _, iface := range multicastInterfaces() {
			if err := connIPv4.JoinGroup(&iface, &net.UDPAddr{IP: IPv4LinkLocalMulticast}); err != nil {
				log.Debug.Printf("Failed joining IPv4 %v: %v", iface.Name, err)
			} else {
				log.Debug.Printf("Joined IPv4 %v", iface.Name)
			}
		}
	}

	if conn, err := net.ListenUDP("udp6", AddrIPv6LinkLocalMulticast); err != nil {
		errs = append(errs, err)
	} else {
		connIPv6 = ipv6.NewPacketConn(conn)
<<<<<<< HEAD
		connIPv6.SetControlMessage(ipv6.FlagInterface, true)
		connIPv6.SetMulticastLoopback(true)
=======
		if err := connIPv6.SetControlMessage(ipv6.FlagInterface, true); err != nil {
			log.Debug.Printf("IPv6 interface socket opt: %v", err)
		}
		// Don't send us our own messages back
		connIPv6.SetMulticastLoopback(false)
>>>>>>> 64473b0d

		for _, iface := range multicastInterfaces() {
			if err := connIPv6.JoinGroup(&iface, &net.UDPAddr{IP: IPv6LinkLocalMulticast}); err != nil {
				log.Debug.Printf("Failed joining IPv6 %v: %v", iface.Name, err)
			} else {
				log.Debug.Printf("Joined IPv6 %v", iface.Name)
			}
		}
	}

	if err := first(errs...); connIPv4 == nil && connIPv6 == nil {
		return nil, fmt.Errorf("Failed setting up UDP server: %v", err)
	}

	return &mdnsConn{
		ipv4: connIPv4,
		ipv6: connIPv6,
		ch:   make(chan *Request),
	}, nil
}

func (c *mdnsConn) close() {
	if c.ipv4 != nil {
		c.ipv4.Close()
	}

	if c.ipv6 != nil {
		c.ipv6.Close()
	}
}

func (c *mdnsConn) read(ctx context.Context) <-chan *Request {
	c.readInto(ctx, c.ch)
	return c.ch
}

func (c *mdnsConn) readInto(ctx context.Context, ch chan *Request) {

	isDone := func(ctx context.Context) bool {
		return ctx.Err() == context.Canceled
	}

	if c.ipv4 != nil {
		go func() {
			buf := make([]byte, 65536)
			for {
				if isDone(ctx) {
					return
				}

				n, cm, from, err := c.ipv4.ReadFrom(buf)
				if err != nil {
					continue
				}

				udpAddr, ok := from.(*net.UDPAddr)
				if !ok {
					log.Info.Println("invalid source address")
					continue
				}

				var iface *net.Interface
				if cm != nil {
					iface, err = net.InterfaceByIndex(cm.IfIndex)
					if err != nil {
						continue
					}
				}

				if n > 0 {
					m := new(dns.Msg)
					if err := m.Unpack(buf); err == nil && !shouldIgnore(m) {
						ch <- &Request{m, udpAddr, iface}
					}
				}
			}
		}()
	}

	if c.ipv6 != nil {
		go func() {
			buf := make([]byte, 65536)
			for {
				if isDone(ctx) {
					return
				}

				n, cm, from, err := c.ipv6.ReadFrom(buf)
				if err != nil {
					continue
				}

				udpAddr, ok := from.(*net.UDPAddr)
				if !ok {
					log.Info.Println("invalid source address")
					continue
				}

				var iface *net.Interface
				if cm != nil {
					iface, err = net.InterfaceByIndex(cm.IfIndex)
					if err != nil {
						continue
					}
				}

				if n > 0 {
					m := new(dns.Msg)
					if err := m.Unpack(buf); err == nil && !shouldIgnore(m) {
						ch <- &Request{m, udpAddr, iface}
					}
				}
			}
		}()
	}
}

func (c *mdnsConn) sendQuery(m *dns.Msg, iface *net.Interface) error {
	sanitizeQuery(m)

	return c.writeMsg(m, iface)
}

func (c *mdnsConn) sendResponse(m *dns.Msg, iface *net.Interface) error {
	sanitizeResponse(m)

	return c.writeMsg(m, iface)
}

func (c *mdnsConn) sendResponseTo(m *dns.Msg, iface *net.Interface, addr *net.UDPAddr) error {
	sanitizeResponse(m)

	return c.writeMsgTo(m, iface, addr)
}

func (c *mdnsConn) writeMsg(m *dns.Msg, iface *net.Interface) error {
	var err error
	if c.ipv4 != nil {
		err = c.writeMsgTo(m, iface, AddrIPv4LinkLocalMulticast)
	}

	if c.ipv6 != nil {
		err = c.writeMsgTo(m, iface, AddrIPv6LinkLocalMulticast)
	}

	return err
}

func (c *mdnsConn) writeMsgTo(m *dns.Msg, iface *net.Interface, addr *net.UDPAddr) error {
	sanitizeMsg(m)

	if c.ipv4 != nil && addr.IP.To4() != nil {
		if out, err := m.Pack(); err == nil {
			var ctrl *ipv4.ControlMessage
			if iface != nil {
				ctrl = &ipv4.ControlMessage{
					IfIndex: iface.Index,
				}
			}
			if _, err = c.ipv4.WriteTo(out, ctrl, addr); err != nil {
				return err
			}
		}
	}

	if c.ipv6 != nil && addr.IP.To4() == nil {
		if out, err := m.Pack(); err == nil {
			var ctrl *ipv6.ControlMessage
			if iface != nil {
				ctrl = &ipv6.ControlMessage{
					IfIndex: iface.Index,
				}
			}
			if _, err = c.ipv6.WriteTo(out, ctrl, addr); err != nil {
				return err
			}
		}
	}

	return nil
}

func shouldIgnore(m *dns.Msg) bool {
	if m.Opcode != 0 {
		return true
	}

	if m.Rcode != 0 {
		return true
	}

	return false
}

func sanitizeResponse(m *dns.Msg) {
	if m.Question != nil && len(m.Question) > 0 {
		log.Info.Println("Multicast DNS responses MUST NOT contain any questions in the Question Section.  (RFC6762 6)")
		m.Question = nil
	}

	if !m.Response {
		log.Info.Println("In response messages the QR bit MUST be one (RFC6762 18.2)")
		m.Response = true
	}

	if !m.Authoritative {
		log.Info.Println("AA Bit bit MUST be set to one in response messages (RFC6762 18.4)")
		m.Authoritative = true
	}

	if m.Truncated {
		log.Info.Println("In multicast response messages, the TC bit MUST be zero on transmission. (RFC6762 18.5)")
		m.Truncated = false
	}
}

func sanitizeQuery(m *dns.Msg) {
	if m.Response {
		log.Info.Println("In query messages the QR bit MUST be zero (RFC6762 18.2)")
		m.Response = false
	}

	if m.Authoritative {
		log.Info.Println("AA Bit MUST be zero in query messages (RFC6762 18.4)")
		m.Authoritative = false
	}
}

func sanitizeMsg(m *dns.Msg) {
	if m.Opcode != 0 {
		log.Info.Println("In both multicast query and multicast response messages, the OPCODE MUST be zero on transmission (RFC6762 18.3)")
		m.Opcode = 0
	}

	if m.RecursionDesired {
		log.Info.Println("In both multicast query and multicast response messages, the Recursion Available bit MUST be zero on transmission. (RFC6762 18.7)")
		m.RecursionDesired = false
	}

	if m.Zero {
		log.Info.Println("In both query and response messages, the Zero bit MUST be zero on transmission (RFC6762 18.8)")
		m.Zero = false
	}

	if m.AuthenticatedData {
		log.Info.Println("In both multicast query and multicast response messages, the Authentic Data bit MUST be zero on transmission (RFC6762 18.9)")
		m.AuthenticatedData = false
	}

	if m.CheckingDisabled {
		log.Info.Println("In both multicast query and multicast response messages, the Checking Disabled bit MUST be zero on transmission (RFC6762 18.10)")
		m.CheckingDisabled = false
	}

	if m.Rcode != 0 {
		log.Info.Println("In both multicast query and multicast response messages, the Response Code MUST be zero on transmission. (RFC6762 18.11)")
		m.Rcode = 0
	}
}

func first(errs ...error) error {
	for _, err := range errs {
		if err != nil {
			return err
		}
	}

	return nil
}

// Sets the Top Bit of rrclass for all answer records (except PTR) to trigger a cache flush in the receivers.
func setAnswerCacheFlushBit(msg *dns.Msg) {
	// From RFC6762
	//    The most significant bit of the rrclass for a record in the Answer
	//    Section of a response message is the Multicast DNS cache-flush bit
	//    and is discussed in more detail below in Section 10.2, "Announcements
	//    to Flush Outdated Cache Entries".
	for _, a := range msg.Answer {
		switch a.(type) {
		case *dns.PTR:
			continue
		default:
			a.Header().Class |= (1 << 15)
		}
	}
}

// Sets the Top Bit of class to indicate the unicast responses are preferred for this question.
func setQuestionUnicast(q *dns.Question) {
	q.Qclass |= (1 << 15)
}

// Returns true if q requires unicast responses.
func isUnicastQuestion(q dns.Question) bool {
	// From RFC6762
	// 18.12.  Repurposing of Top Bit of qclass in Question Section
	//
	//    In the Question Section of a Multicast DNS query, the top bit of the
	//    qclass field is used to indicate that unicast responses are preferred
	//    for this particular question.  (See Section 5.4.)
	return q.Qclass&(1<<15) != 0
}<|MERGE_RESOLUTION|>--- conflicted
+++ resolved
@@ -133,16 +133,11 @@
 		errs = append(errs, err)
 	} else {
 		connIPv4 = ipv4.NewPacketConn(conn)
-<<<<<<< HEAD
-		connIPv4.SetControlMessage(ipv4.FlagInterface, true)
-		connIPv4.SetMulticastLoopback(true)
-=======
 		if err := connIPv4.SetControlMessage(ipv4.FlagInterface, true); err != nil {
 			log.Debug.Printf("IPv4 interface socket opt: %v", err)
 		}
 		// Don't send us our own messages back
 		connIPv4.SetMulticastLoopback(false)
->>>>>>> 64473b0d
 
 		for _, iface := range multicastInterfaces() {
 			if err := connIPv4.JoinGroup(&iface, &net.UDPAddr{IP: IPv4LinkLocalMulticast}); err != nil {
@@ -157,16 +152,11 @@
 		errs = append(errs, err)
 	} else {
 		connIPv6 = ipv6.NewPacketConn(conn)
-<<<<<<< HEAD
-		connIPv6.SetControlMessage(ipv6.FlagInterface, true)
-		connIPv6.SetMulticastLoopback(true)
-=======
 		if err := connIPv6.SetControlMessage(ipv6.FlagInterface, true); err != nil {
 			log.Debug.Printf("IPv6 interface socket opt: %v", err)
 		}
 		// Don't send us our own messages back
 		connIPv6.SetMulticastLoopback(false)
->>>>>>> 64473b0d
 
 		for _, iface := range multicastInterfaces() {
 			if err := connIPv6.JoinGroup(&iface, &net.UDPAddr{IP: IPv6LinkLocalMulticast}); err != nil {
